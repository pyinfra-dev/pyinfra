--- conflicted
+++ resolved
@@ -149,15 +149,11 @@
         client = SSHClient()
 
         # Load the SSH config with ProxyJump configured
-<<<<<<< HEAD
-        _, config, forward_agent = client.parse_config(
+        _, config, forward_agent, _, _ = client.parse_config(
             '192.168.1.2',
             {'port': 1022},
             ssh_config_file='other_file',
         )
-=======
-        _, config, forward_agent, _, _ = client.parse_config('192.168.1.2', {'port': 1022})
->>>>>>> 6726b1df
 
         fake_ssh_connect.assert_called_once_with(
             '127.0.0.1',
