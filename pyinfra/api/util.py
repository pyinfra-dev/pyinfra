import typing as t
from functools import wraps
from hashlib import sha1
from inspect import getframeinfo, getfullargspec, stack
from os import getcwd, path, stat
from socket import error as socket_error, timeout as timeout_error

import click
from jinja2 import Environment, FileSystemLoader, StrictUndefined
from paramiko import SSHException

import pyinfra
from pyinfra import logger

if t.TYPE_CHECKING:
    from pyinfra.api.host import Host
    from pyinfra.api.state import State

# 64kb chunks
BLOCKSIZE = 65536

# Caches
TEMPLATES = {}
FILE_SHAS = {}

PYINFRA_API_DIR = path.dirname(__file__)


def get_file_path(state: "State", filename: str):
    if path.isabs(filename):
        return filename

    relative_to = state.cwd

    if state.current_exec_filename and (filename.startswith("./") or filename.startswith(".\\")):
        relative_to = path.dirname(state.current_exec_filename)

    return path.join(relative_to, filename)


def get_args_kwargs_spec(func: t.Callable):
    args = []
    kwargs = {}

    argspec = getfullargspec(func)
    if not argspec.args:
        return args, kwargs

    if argspec.defaults:
        kwargs = dict(
            zip(
                argspec.args[-len(argspec.defaults) :],
                argspec.defaults,
            ),
        )
        args = argspec.args[: -len(argspec.defaults)]
    else:
        args = argspec.args

    return args, kwargs


def get_kwargs_str(kwargs):
    if not kwargs:
        return ""

    items = [
        "{0}={1}".format(key, value)
        for key, value in sorted(kwargs.items())
        if key not in ("self", "state", "host")
    ]
    return ", ".join(items)


def try_int(value):
    try:
        return int(value)
    except (TypeError, ValueError):
        return value


def memoize(func: t.Callable):
    @wraps(func)
    def wrapper(*args, **kwargs):
        key = "{0}{1}".format(args, kwargs)
        if key in wrapper.cache:
            return wrapper.cache[key]

        value = func(*args, **kwargs)
        wrapper.cache[key] = value
        return value

    wrapper.cache = {}
    return wrapper


def get_call_location(frame_offset: int=1):
    frame = get_caller_frameinfo(frame_offset=frame_offset)  # escape *this* function
    relpath = frame.filename

    try:
        # On Windows if pyinfra is on a different drive to the filename here, this will
        # error as there's no way to do relative paths between drives.
        relpath = path.relpath(frame.filename)
    except ValueError:
        pass

    return "line {0} in {1}".format(frame.lineno, relpath)


def get_caller_frameinfo(frame_offset: int=0):
    # Default frames to look at is 2; one for this function call itself
    # in util.py and one for the caller of this function within pyinfra
    # giving the external call frame (ie end user deploy code).
    frame_shift = 2 + frame_offset

    stack_items = stack()

    frame = stack_items[frame_shift][0]
    info = getframeinfo(frame)

    del stack_items

    return info


def get_operation_order_from_stack(state: "State"):
    stack_items = list(reversed(stack()))

    # Find the *first* occurrence of our deploy file in the reversed stack
    if state.current_deploy_filename:
        for i, stack_item in enumerate(stack_items):
            frame = getframeinfo(stack_item[0])
            if frame.filename == state.current_deploy_filename:
                break
    else:
        i = 0

    # Now generate a list of line numbers *following that file*
    line_numbers = []

    if pyinfra.is_cli:
        line_numbers.append(state.current_op_file_number)

    for stack_item in stack_items[i:]:
        frame = getframeinfo(stack_item[0])

        if frame.filename.startswith(PYINFRA_API_DIR):
            continue

        line_numbers.append(frame.lineno)

    del stack_items

    return line_numbers


def get_template(filename_or_io: str):
    """
    Gets a jinja2 ``Template`` object for the input filename or string, with caching
    based on the filename of the template, or the SHA1 of the input string.
    """

    file_data = get_file_io(filename_or_io, mode="r")
    cache_key = file_data.cache_key

    if cache_key and cache_key in TEMPLATES:
        return TEMPLATES[cache_key]

    with file_data as file_io:
        template_string = file_io.read()

    template = Environment(
        undefined=StrictUndefined,
        keep_trailing_newline=True,
        loader=FileSystemLoader(getcwd()),
    ).from_string(template_string)

    if cache_key:
        TEMPLATES[cache_key] = template

    return template


def sha1_hash(string: str):
    """
    Return the SHA1 of the input string.
    """

    hasher = sha1()
    hasher.update(string.encode("utf-8"))
    return hasher.hexdigest()


def format_exception(e):
    return "{0}{1}".format(e.__class__.__name__, e.args)


def print_host_combined_output(host: "Host", combined_output_lines):
    for type_, line in combined_output_lines:
        if type_ == "stderr":
            logger.error(
                "{0}{1}".format(
                    host.print_prefix,
                    click.style(line, "red"),
                ),
            )
        else:
            logger.error(
                "{0}{1}".format(
                    host.print_prefix,
                    line,
                ),
            )


<<<<<<< HEAD
def log_error_or_warning(host: "Host", ignore_errors, description="", continue_on_error=False):
=======
def log_operation_start(op_meta, op_types=None, prefix="--> "):
    op_types = op_types or []
    if op_meta["serial"]:
        op_types.append("serial")
    if op_meta["run_once"]:
        op_types.append("run once")

    args = ""
    if op_meta["args"]:
        args = "({0})".format(", ".join(str(arg) for arg in op_meta["args"]))

    logger.info(
        "{0} {1} {2}".format(
            click.style(
                "{0}Starting{1}operation:".format(
                    prefix,
                    " {0} ".format(", ".join(op_types)) if op_types else " ",
                ),
                "blue",
            ),
            click.style(", ".join(op_meta["names"]), bold=True),
            args,
        ),
    )


def log_error_or_warning(host, ignore_errors, description="", continue_on_error=False):
>>>>>>> 87fb7a0f
    log_func = logger.error
    log_color = "red"
    log_text = "Error: " if description else "Error"

    if ignore_errors:
        log_func = logger.warning
        log_color = "yellow"
        log_text = (
            "Error (ignored, execution continued)" if continue_on_error else "Error (ignored)"
        )
        if description:
            log_text = f"{log_text}: "

    log_func(
        "{0}{1}{2}".format(
            host.print_prefix,
            click.style(log_text, log_color),
            description,
        ),
    )


def log_host_command_error(host: "Host", e, timeout=0):
    if isinstance(e, timeout_error):
        logger.error(
            "{0}{1}".format(
                host.print_prefix,
                click.style(
                    "Command timed out after {0}s".format(
                        timeout,
                    ),
                    "red",
                ),
            ),
        )

    elif isinstance(e, (socket_error, SSHException)):
        logger.error(
            "{0}{1}".format(
                host.print_prefix,
                click.style(
                    "Command socket/SSH error: {0}".format(format_exception(e)),
                    "red",
                ),
            ),
        )

    elif isinstance(e, IOError):
        logger.error(
            "{0}{1}".format(
                host.print_prefix,
                click.style(
                    "Command IO error: {0}".format(format_exception(e)),
                    "red",
                ),
            ),
        )

    # Still here? Re-raise!
    else:
        raise e


def make_hash(obj):
    """
    Make a hash from an arbitrary nested dictionary, list, tuple or set, used to generate
    ID's for operations based on their name & arguments.
    """

    if isinstance(obj, (set, tuple, list)):
        hash_string = "".join([make_hash(e) for e in obj])

    elif isinstance(obj, dict):
        hash_string = "".join("".join((key, make_hash(value))) for key, value in obj.items())

    else:
        hash_string = (
            # Capture integers first (as 1 == True)
            "{0}".format(obj)
            if isinstance(obj, int)
            # Constants - the values can change between hosts but we should still
            # group them under the same operation hash.
            else "_PYINFRA_CONSTANT"
            if obj in (True, False, None)
            # Plain strings
            else obj
            if isinstance(obj, str)
            # Objects with __name__s
            else obj.__name__
            if hasattr(obj, "__name__")
            # Objects with names
            else obj.name
            if hasattr(obj, "name")
            # Repr anything else
            else repr(obj)
        )

    return sha1_hash(hash_string)


class get_file_io(object):
    """
    Given either a filename or an existing IO object, this context processor
    will open and close filenames, and leave IO objects alone.
    """

    close = False

    def __init__(self, filename_or_io, mode="rb"):
        if not (
            # Check we can be read
            hasattr(filename_or_io, "read")
            # Or we're a filename
            or isinstance(filename_or_io, str)
        ):
            raise TypeError(
                "Invalid filename or IO object: {0}".format(
                    filename_or_io,
                ),
            )

        self.filename_or_io = filename_or_io
        self.mode = mode

    def __enter__(self):
        # If we have a read attribute, just use the object as-is
        if hasattr(self.filename_or_io, "read"):
            file_io = self.filename_or_io

        # Otherwise, assume a filename and open it up
        else:
            file_io = open(self.filename_or_io, self.mode)

            # Attach to self for closing on __exit__
            self.file_io = file_io
            self.close = True

        # Ensure we're at the start of the file
        file_io.seek(0)
        return file_io

    def __exit__(self, type, value, traceback):
        if self.close:
            self.file_io.close()

    @property
    def cache_key(self):
        # If we're a filename, cache against that - we don't cache in-memory
        # file objects.
        if isinstance(self.filename_or_io, str):
            return self.filename_or_io


def get_file_sha1(filename_or_io):
    """
    Calculates the SHA1 of a file or file object using a buffer to handle larger files.
    """

    file_data = get_file_io(filename_or_io)
    cache_key = file_data.cache_key

    if cache_key and cache_key in FILE_SHAS:
        return FILE_SHAS[cache_key]

    with file_data as file_io:
        hasher = sha1()
        buff = file_io.read(BLOCKSIZE)

        while len(buff) > 0:
            if isinstance(buff, str):
                buff = buff.encode("utf-8")

            hasher.update(buff)
            buff = file_io.read(BLOCKSIZE)

    digest = hasher.hexdigest()

    if cache_key:
        FILE_SHAS[cache_key] = digest

    return digest


def get_path_permissions_mode(pathname: str):
    """
    Get the permissions (bits) of a path as an integer.
    """

    mode_octal = oct(stat(pathname).st_mode)
    return mode_octal[-3:]<|MERGE_RESOLUTION|>--- conflicted
+++ resolved
@@ -94,7 +94,7 @@
     return wrapper
 
 
-def get_call_location(frame_offset: int=1):
+def get_call_location(frame_offset: int = 1):
     frame = get_caller_frameinfo(frame_offset=frame_offset)  # escape *this* function
     relpath = frame.filename
 
@@ -108,7 +108,7 @@
     return "line {0} in {1}".format(frame.lineno, relpath)
 
 
-def get_caller_frameinfo(frame_offset: int=0):
+def get_caller_frameinfo(frame_offset: int = 0):
     # Default frames to look at is 2; one for this function call itself
     # in util.py and one for the caller of this function within pyinfra
     # giving the external call frame (ie end user deploy code).
@@ -214,9 +214,6 @@
             )
 
 
-<<<<<<< HEAD
-def log_error_or_warning(host: "Host", ignore_errors, description="", continue_on_error=False):
-=======
 def log_operation_start(op_meta, op_types=None, prefix="--> "):
     op_types = op_types or []
     if op_meta["serial"]:
@@ -243,8 +240,7 @@
     )
 
 
-def log_error_or_warning(host, ignore_errors, description="", continue_on_error=False):
->>>>>>> 87fb7a0f
+def log_error_or_warning(host: "Host", ignore_errors, description: str = "", continue_on_error: bool = False):
     log_func = logger.error
     log_color = "red"
     log_text = "Error: " if description else "Error"
