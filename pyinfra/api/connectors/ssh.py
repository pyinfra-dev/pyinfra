from __future__ import print_function, unicode_literals

from distutils.spawn import find_executable
from getpass import getpass
from os import path
from socket import (
    error as socket_error,
    gaierror,
)

import click
import six

from paramiko import (
    AuthenticationException,
    DSSKey,
    ECDSAKey,
    Ed25519Key,
    MissingHostKeyPolicy,
    PasswordRequiredException,
    RSAKey,
    SFTPClient,
    SSHException,
)

import pyinfra

from pyinfra import logger
from pyinfra.api.command import QuoteString, StringCommand
from pyinfra.api.exceptions import ConnectError, PyinfraError
from pyinfra.api.util import get_file_io, memoize

from .sshuserclient import SSHClient
from .util import (
    get_sudo_password,
    make_unix_command,
    read_buffers_into_queue,
    run_local_process,
    split_combined_output,
    write_stdin,
)

EXECUTION_CONNECTOR = True


def make_names_data(hostname):
    yield '@ssh/{0}'.format(hostname), {'ssh_hostname': hostname}, []


def _raise_connect_error(host, message, data):
    message = '{0} ({1})'.format(message, data)
    raise ConnectError(message)


def _load_private_key_file(filename, key_filename, key_password):
    exception = PyinfraError('Invalid key: {0}'.format(filename))

    for key_cls in (RSAKey, DSSKey, ECDSAKey, Ed25519Key):
        try:
            return key_cls.from_private_key_file(
                filename=filename,
            )

        except PasswordRequiredException:
            if not key_password:
                # If password is not provided, but we're in CLI mode, ask for it. I'm not a
                # huge fan of having CLI specific code in here, but it doesn't really fit
                # anywhere else without duplicating lots of key related code into cli.py.
                if pyinfra.is_cli:
                    key_password = getpass(
                        'Enter password for private key: {0}: '.format(
                            key_filename,
                        ),
                    )

                # API mode and no password? We can't continue!
                else:
                    raise PyinfraError(
                        'Private key file ({0}) is encrypted, set ssh_key_password to '
                        'use this key'.format(key_filename),
                    )

            try:
                return key_cls.from_private_key_file(
                    filename=filename,
                    password=key_password,
                )
            except SSHException as e:  # key does not match key_cls type
                exception = e
        except SSHException as e:  # key does not match key_cls type
            exception = e
    raise exception


def _get_private_key(state, key_filename, key_password):
    if key_filename in state.private_keys:
        return state.private_keys[key_filename]

    ssh_key_filenames = [
        # Global from executed directory
        path.expanduser(key_filename),
    ]

    # Relative to the deploy
    if state.deploy_dir:
        ssh_key_filenames.append(
            path.join(state.deploy_dir, key_filename),
        )

    key = False
    key_file_exists = False

    for filename in ssh_key_filenames:
        if not path.isfile(filename):
            continue

        key_file_exists = True

        try:
            key = _load_private_key_file(filename, key_filename, key_password)
            break
        except SSHException:
            pass

    # No break, so no key found
    if not key:
        if not key_file_exists:
            raise PyinfraError('No such private key file: {0}'.format(key_filename))

        # TODO: upgrade min paramiko version to 2.7 and remove this (pyinfra v2)
        extra_info = ''
        from pkg_resources import get_distribution, parse_version
        if get_distribution('paramiko').parsed_version < parse_version('2.7'):
            extra_info = (
                '\n    Paramiko versions under 2.7 do not support the latest OpenSSH key formats,'
                ' upgrading may fix this error.'
                '\n    For more information, see this issue: '
                'https://github.com/Fizzadar/pyinfra/issues/548'
            )
        raise PyinfraError('Invalid private key file: {0}{1}'.format(key_filename, extra_info))

    # Load any certificate, names from OpenSSH:
    # https://github.com/openssh/openssh-portable/blob/049297de975b92adcc2db77e3fb7046c0e3c695d/ssh-keygen.c#L2453  # noqa: E501
    for certificate_filename in (
        '{0}-cert.pub'.format(key_filename),
        '{0}.pub'.format(key_filename),
    ):
        if path.isfile(certificate_filename):
            key.load_certificate(certificate_filename)

    state.private_keys[key_filename] = key
    return key


def _make_paramiko_kwargs(state, host):
    kwargs = {
        'allow_agent': False,
        'look_for_keys': False,
        'hostname': host.data.ssh_hostname or host.name,
    }

    for key, value in (
        ('username', host.data.ssh_user),
        ('port', int(host.data.ssh_port or 0)),
        ('timeout', state.config.CONNECT_TIMEOUT),
    ):
        if value:
            kwargs[key] = value

    # Password auth (boo!)
    if host.data.ssh_password:
        kwargs['password'] = host.data.ssh_password

    # Key auth!
    elif host.data.ssh_key:
        kwargs['pkey'] = _get_private_key(
            state,
            key_filename=host.data.ssh_key,
            key_password=host.data.ssh_key_password,
        )

    # No key or password, so let's have paramiko look for SSH agents and user keys
    else:
        kwargs['allow_agent'] = True
        kwargs['look_for_keys'] = True

    return kwargs


def connect(state, host):
    '''
    Connect to a single host. Returns the SSH client if succesful. Stateless by
    design so can be run in parallel.
    '''

    kwargs = _make_paramiko_kwargs(state, host)
    logger.debug('Connecting to: {0} ({1})'.format(host.name, kwargs))

    hostname = kwargs.pop('hostname')

    try:
        # Create new client & connect to the host
        client = SSHClient()
        client.set_missing_host_key_policy(MissingHostKeyPolicy())
        client.connect(hostname, **kwargs)
        return client

    except AuthenticationException:
        auth_kwargs = {}

        for key, value in kwargs.items():
            if key in ('username', 'password'):
                auth_kwargs[key] = value
                continue

            if key == 'pkey' and value:
                auth_kwargs['key'] = host.data.ssh_key

        auth_args = ', '.join(
            '{0}={1}'.format(key, value)
            for key, value in auth_kwargs.items()
        )

        _raise_connect_error(host, 'Authentication error', auth_args)

    except SSHException as e:
        _raise_connect_error(host, 'SSH error', e)

    except gaierror:
        _raise_connect_error(host, 'Could not resolve hostname', hostname)

    except socket_error as e:
        _raise_connect_error(host, 'Could not connect', e)

    except EOFError as e:
        _raise_connect_error(host, 'EOF error', e)


def run_shell_command(
    state, host, command,
    get_pty=False,
    timeout=None,
    stdin=None,
    success_exit_codes=None,
    print_output=False,
    print_input=False,
    return_combined_output=False,
    use_sudo_password=False,
    **command_kwargs
):
    '''
    Execute a command on the specified host.

    Args:
        state (``pyinfra.api.State`` obj): state object for this command
        hostname (string): hostname of the target
        command (string): actual command to execute
        sudo (boolean): whether to wrap the command with sudo
        sudo_user (string): user to sudo to
        get_pty (boolean): whether to get a PTY before executing the command
        env (dict): environment variables to set
        timeout (int): timeout for this command to complete before erroring

    Returns:
        tuple: (exit_code, stdout, stderr)
        stdout and stderr are both lists of strings from each buffer.
    '''

    if use_sudo_password:
        command_kwargs['use_sudo_password'] = get_sudo_password(
            state, host, use_sudo_password,
            run_shell_command=run_shell_command,
            put_file=put_file,
        )

    command = make_unix_command(command, state=state, **command_kwargs)
    actual_command = command.get_raw_value()

    logger.debug('Running command on {0}: (pty={1}) {2}'.format(
        host.name, get_pty, command,
    ))

    if print_input:
        click.echo('{0}>>> {1}'.format(host.print_prefix, command), err=True)

    # Run it! Get stdout, stderr & the underlying channel
    stdin_buffer, stdout_buffer, stderr_buffer = host.connection.exec_command(
        actual_command,
        get_pty=get_pty,
    )

    if stdin:
        write_stdin(stdin, stdin_buffer)

    combined_output = read_buffers_into_queue(
        stdout_buffer,
        stderr_buffer,
        timeout=timeout,
        print_output=print_output,
        print_prefix=host.print_prefix,
    )

    logger.debug('Waiting for exit status...')
    exit_status = stdout_buffer.channel.recv_exit_status()
    logger.debug('Command exit status: {0}'.format(exit_status))

    if success_exit_codes:
        status = exit_status in success_exit_codes
    else:
        status = exit_status == 0

    if return_combined_output:
        return status, combined_output

    stdout, stderr = split_combined_output(combined_output)
    return status, stdout, stderr


@memoize
def _get_sftp_connection(host):
    transport = host.connection.get_transport()

    try:
        return SFTPClient.from_transport(transport)
    except SSHException as e:
        six.raise_from(ConnectError((
            'Unable to establish SFTP connection. Check that the SFTP subsystem '
            'for the SSH service at {0} is enabled.'
        ).format(host)), e)


def _get_file(host, remote_filename, filename_or_io):
    with get_file_io(filename_or_io, 'wb') as file_io:
        sftp = _get_sftp_connection(host)
        sftp.getfo(remote_filename, file_io)


def get_file(
    state, host, remote_filename, filename_or_io,
    sudo=False, sudo_user=None, su_user=None,
    print_output=False, print_input=False,
    **command_kwargs
):
    '''
    Download a file from the remote host using SFTP. Supports download files
    with sudo by copying to a temporary directory with read permissions,
    downloading and then removing the copy.
    '''

    if sudo or su_user:
        # Get temp file location
        temp_file = state.get_temp_filename(remote_filename)

        # Copy the file to the tempfile location and add read permissions
        command = 'cp {0} {1} && chmod +r {0}'.format(remote_filename, temp_file)

        copy_status, _, stderr = run_shell_command(
            state, host, command,
            sudo=sudo, sudo_user=sudo_user, su_user=su_user,
            print_output=print_output,
            print_input=print_input,
            **command_kwargs
        )

        if copy_status is False:
            logger.error('File download copy temp error: {0}'.format('\n'.join(stderr)))
            return False

        try:
            _get_file(host, temp_file, filename_or_io)

        # Ensure that, even if we encounter an error, we (attempt to) remove the
        # temporary copy of the file.
        finally:
            remove_status, _, stderr = run_shell_command(
                state, host, 'rm -f {0}'.format(temp_file),
                sudo=sudo, sudo_user=sudo_user, su_user=su_user,
                print_output=print_output,
                print_input=print_input,
                **command_kwargs
            )

        if remove_status is False:
            logger.error('File download remove temp error: {0}'.format('\n'.join(stderr)))
            return False

    else:
        _get_file(host, remote_filename, filename_or_io)

    if print_output:
        click.echo(
            '{0}file downloaded: {1}'.format(host.print_prefix, remote_filename),
            err=True,
        )

    return True


def _put_file(host, filename_or_io, remote_location):
    with get_file_io(filename_or_io) as file_io:
        sftp = _get_sftp_connection(host)
        sftp.putfo(file_io, remote_location)


def put_file(
    state, host, filename_or_io, remote_filename,
    sudo=False, sudo_user=None, su_user=None,
    print_output=False, print_input=False,
    **command_kwargs
):
    '''
    Upload file-ios to the specified host using SFTP. Supports uploading files
    with sudo by uploading to a temporary directory then moving & chowning.
    '''

    # sudo/su are a little more complicated, as you can only sftp with the SSH
    # user connected, so upload to tmp and copy/chown w/sudo and/or su_user
    if sudo or su_user:
        # Get temp file location
        temp_file = state.get_temp_filename(remote_filename)
        _put_file(host, filename_or_io, temp_file)

        # Make sure our sudo/su user can access the file
        if su_user:
            command = StringCommand('setfacl', '-m', 'u:{0}:r'.format(su_user), temp_file)
        elif sudo_user:
<<<<<<< HEAD
            command = StringCommand('setfacl -m u:{0}:r'.format(sudo_user), temp_file)
        if su_user or sudo_user:
            status, _, stderr = run_shell_command(
                state, host, command,
                sudo=False,
                print_output=print_output,
                print_input=print_input,
                **command_kwargs
            )
=======
            command = StringCommand('setfacl', '-m', 'u:{0}:r'.format(sudo_user), temp_file)
        status, _, stderr = run_shell_command(
            state, host, command,
            sudo=False,
            print_output=print_output,
            print_input=print_input,
            **command_kwargs
        )
>>>>>>> b33c1693

            if status is False:
                logger.error('Error on handover to sudo/su user: {0}'.format('\n'.join(stderr)))
                return False

        # Execute run_shell_command w/sudo and/or su_user
        command = StringCommand('cp', temp_file, QuoteString(remote_filename))

        # Move it to the su_user if present
        if su_user:
            command = StringCommand(command, '&&', 'chown', su_user, QuoteString(remote_filename))

        # Otherwise any sudo_user
        elif sudo_user:
            command = StringCommand(command, '&&', 'chown', sudo_user, QuoteString(remote_filename))

        status, _, stderr = run_shell_command(
            state, host, command,
            sudo=sudo, sudo_user=sudo_user, su_user=su_user,
            print_output=print_output,
            print_input=print_input,
            **command_kwargs
        )

        if status is False:
            logger.error('File upload error: {0}'.format('\n'.join(stderr)))
            return False

    # No sudo and no su_user, so just upload it!
    else:
        _put_file(host, filename_or_io, remote_filename)

    if print_output:
        click.echo(
            '{0}file uploaded: {1}'.format(host.print_prefix, remote_filename),
            err=True,
        )

    return True


def check_can_rsync(host):
    if host.data.ssh_key_password:
        raise NotImplementedError('Rsync does not currently work with SSH keys needing passwords.')

    if host.data.ssh_password:
        raise NotImplementedError('Rsync does not currently work with SSH passwords.')

    if not find_executable('rsync'):
        raise NotImplementedError('The `rsync` binary is not available on this system.')


def rsync(
    state, host, src, dest, flags,
    print_output=False, print_input=False,
    sudo=False,
    sudo_user=None,
    **ignored_kwargs
):
    hostname = host.data.ssh_hostname or host.name
    user = ''
    if host.data.ssh_user:
        user = '{0}@'.format(host.data.ssh_user)

    ssh_flags = []

    port = host.data.ssh_port
    if port:
        ssh_flags.append('-p {0}'.format(port))

    ssh_key = host.data.ssh_key
    if ssh_key:
        ssh_flags.append('-i {0}'.format(ssh_key))

    remote_rsync_command = 'rsync'
    if sudo:
        remote_rsync_command = 'sudo rsync'
        if sudo_user:
            remote_rsync_command = 'sudo -u {0} rsync'.format(sudo_user)

    rsync_command = (
        'rsync {rsync_flags} '
        "--rsh 'ssh -o BatchMode=yes -o StrictHostKeyChecking=no {ssh_flags}' "
        "--rsync-path '{remote_rsync_command}' "
        '{src} {user}{hostname}:{dest}'
    ).format(
        rsync_flags=' '.join(flags),
        ssh_flags=' '.join(ssh_flags),
        remote_rsync_command=remote_rsync_command,
        user=user, hostname=hostname,
        src=src, dest=dest,
    )

    if print_input:
        click.echo('{0}>>> {1}'.format(host.print_prefix, rsync_command), err=True)

    return_code, combined_output = run_local_process(
        rsync_command,
        print_output=print_output,
        print_prefix=host.print_prefix,
    )

    status = return_code == 0

    if not status:
        _, stderr = split_combined_output(combined_output)
        raise IOError('\n'.join(stderr))

    return True<|MERGE_RESOLUTION|>--- conflicted
+++ resolved
@@ -424,7 +424,6 @@
         if su_user:
             command = StringCommand('setfacl', '-m', 'u:{0}:r'.format(su_user), temp_file)
         elif sudo_user:
-<<<<<<< HEAD
             command = StringCommand('setfacl -m u:{0}:r'.format(sudo_user), temp_file)
         if su_user or sudo_user:
             status, _, stderr = run_shell_command(
@@ -434,16 +433,6 @@
                 print_input=print_input,
                 **command_kwargs
             )
-=======
-            command = StringCommand('setfacl', '-m', 'u:{0}:r'.format(sudo_user), temp_file)
-        status, _, stderr = run_shell_command(
-            state, host, command,
-            sudo=False,
-            print_output=print_output,
-            print_input=print_input,
-            **command_kwargs
-        )
->>>>>>> b33c1693
 
             if status is False:
                 logger.error('Error on handover to sudo/su user: {0}'.format('\n'.join(stderr)))
