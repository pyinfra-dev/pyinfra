--- conflicted
+++ resolved
@@ -171,90 +171,15 @@
         if host.in_op:
             if global_kwarg_keys:
                 _error_msg = "Nested operation called with global arguments: {0} ({1})".format(
-                    global_kwarg_keys, get_call_location()
+                    global_kwarg_keys,
+                    get_call_location(),
                 )
                 raise PyinfraError(_error_msg)
             return func(*args, **kwargs) or []
 
-<<<<<<< HEAD
         kwargs = _solve_legacy_operation_arguments(func, state, host, kwargs)
         names, add_args = _generate_operation_name(func, host, kwargs, global_kwargs)
         op_order, op_hash = _solve_operation_consistency(names, state, host)
-=======
-        # If this is a legacy operation function (ie - state & host arg kwargs), ensure that state
-        # and host are included as kwargs.
-        if func.is_legacy:
-            if "state" not in kwargs:
-                kwargs["state"] = state
-            if "host" not in kwargs:
-                kwargs["host"] = host
-        # If not legacy, pop off any state/host kwargs that may come from legacy @deploy functions
-        else:
-            kwargs.pop("state", None)
-            kwargs.pop("host", None)
-
-        # Name the operation
-        name = global_kwargs.get("name")
-        add_args = False
-
-        if name:
-            names = {name}
-
-        # Generate an operation name if needed (Module/Operation format)
-        else:
-            add_args = True
-
-            if func.__module__:
-                module_bits = func.__module__.split(".")
-                module_name = module_bits[-1]
-                name = "{0}/{1}".format(module_name.title(), func.__name__.title())
-            else:
-                name = func.__name__
-
-            names = {name}
-
-        if host.current_deploy_name:
-            names = {"{0} | {1}".format(host.current_deploy_name, name) for name in names}
-
-        # Operation order is used to tie-break available nodes in the operation DAG, in CLI mode
-        # we use stack call order so this matches as defined by the user deploy code.
-        if pyinfra.is_cli:
-            op_order = get_operation_order_from_stack(state)
-        # In API mode we just increase the order for each host
-        else:
-            op_order = [len(host.op_hash_order)]
-
-        if host.loop_position:
-            op_order.extend(host.loop_position)
-
-        # Make a hash from the call stack lines
-        op_hash = make_hash(op_order)
-
-        # Avoid adding duplicates! This happens if an operation is called within
-        # a loop - such that the filename/lineno/code _are_ the same, but the
-        # arguments might be different. We just append an increasing number to
-        # the op hash and also handle below with the op order.
-        duplicate_op_count = 0
-        while op_hash in host.op_hash_order:
-            logger.debug("Duplicate hash (%s) detected!", op_hash)
-            op_hash = "{0}-{1}".format(op_hash, duplicate_op_count)
-            duplicate_op_count += 1
-
-        host.op_hash_order.append(op_hash)
-
-        if duplicate_op_count:
-            op_order.append(duplicate_op_count)
-
-        op_order = tuple(op_order)
-
-        logger.debug(
-            "Adding operation names=%r, host=%s, opOrder=%r, opHash=%s",
-            names,
-            host,
-            op_order,
-            op_hash,
-        )
->>>>>>> 3e0c2b9b
 
         # Ensure shared (between servers) operation meta
         op_meta = _ensure_shared_op_meta(state, op_hash, op_order, global_kwargs, names)
@@ -361,6 +286,9 @@
     else:
         op_order = [len(host.op_hash_order)]
 
+    if host.loop_position:
+        op_order.extend(host.loop_position)
+
     # Make a hash from the call stack lines
     op_hash = make_hash(op_order)
 
