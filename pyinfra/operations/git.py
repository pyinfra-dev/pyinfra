--- conflicted
+++ resolved
@@ -146,7 +146,6 @@
         yield chown(dest, user, group, recursive=True)
 
 
-<<<<<<< HEAD
 @operation()
 def worktree(
     worktree,
@@ -243,7 +242,8 @@
             command += ' --force'
 
         yield command
-=======
+
+
 @operation
 def bare_repo(
     path,
@@ -275,5 +275,4 @@
 
     # Apply any user or group
     if user or group:
-        yield chown(path, user, group, recursive=True)
->>>>>>> acbbe6a4
+        yield chown(path, user, group, recursive=True)