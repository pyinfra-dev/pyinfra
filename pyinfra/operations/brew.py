'''
Manage brew packages on mac/OSX. See https://brew.sh/
'''

from pyinfra.api import operation
from pyinfra.facts.brew import new_cask_cli

from .util.packaging import ensure_packages


@operation(is_idempotent=False)
def update(state=None, host=None):
    '''
    Updates brew repositories.
    '''

    yield 'brew update'

_update = update  # noqa: E305


@operation(is_idempotent=False)
def upgrade(state=None, host=None):
    '''
    Upgrades all brew packages.
    '''

    yield 'brew upgrade'

_upgrade = upgrade  # noqa: E305


@operation
def packages(
    packages=None, present=True, latest=False,
    update=False, upgrade=False,
    state=None, host=None,
):
    '''
    Add/remove/update brew packages.

    + packages: list of packages to ensure
    + present: whether the packages should be installed
    + latest: whether to upgrade packages without a specified version
    + update: run ``brew update`` before installing packages
    + upgrade: run ``brew upgrade`` before installing packages

    Versions:
        Package versions can be pinned like brew: ``<pkg>@<version>``.

    Examples:

    .. code:: python

        # Update package list and install packages
        brew.packages(
            name='Install Vim and vimpager',
            packages=['vimpager', 'vim'],
            update=True,
        )

        # Install the latest versions of packages (always check)
        brew.packages(
            name='Install latest Vim',
            packages=['vim'],
            latest=True,
        )
    '''

    if update:
        yield _update(state=state, host=host)

    if upgrade:
        yield _upgrade(state=state, host=host)

    yield ensure_packages(
        host, packages, host.fact.brew_packages, present,
        install_command='brew install',
        uninstall_command='brew uninstall',
        upgrade_command='brew upgrade',
        version_join='@',
        latest=latest,
    )


<<<<<<< HEAD
def cask_args(host):
    return ('', ' --cask') if new_cask_cli(host.fact.brew_version) else ('cask ', '')


@operation(pipeline_facts={
    'brew_version': '',
})
=======
@operation(is_idempotent=False)
>>>>>>> fca18c63
def cask_upgrade(state=None, host=None):
    '''
    Upgrades all brew casks.
    '''

    yield 'brew %supgrade%s' % cask_args(host)


@operation(pipeline_facts={
    'brew_version': '',
})
def casks(
    casks=None, present=True, latest=False, upgrade=False,
    state=None, host=None,
):
    '''
    Add/remove/update brew casks.

    + casks: list of casks to ensure
    + present: whether the casks should be installed
    + latest: whether to upgrade casks without a specified version
    + upgrade: run brew cask upgrade before installing casks

    Versions:
        Cask versions can be pinned like brew: ``<pkg>@<version>``.

    Example:

    .. code:: python

        brew.casks(
            name='Upgrade and install the latest cask',
            casks=['godot'],
            upgrade=True,
            latest=True,
        )

    '''

    if upgrade:
        yield cask_upgrade(state=state, host=host)

    args = cask_args(host)

    yield ensure_packages(
        host, casks, host.fact.brew_casks, present,
        install_command='brew %sinstall%s' % args,
        uninstall_command='brew %suninstall%s' % args,
        upgrade_command='brew %supgrade%s' % args,
        version_join='@',
        latest=latest,
    )


@operation
def tap(src, present=True, state=None, host=None):
    '''
    Add/remove brew taps.

    + src: the name of the tap
    + present: whether this tap should be present or not

    Examples:

    .. code:: python

        brew.tap(
            name='Add a brew tap',
            src='includeos/includeos',
        )

        # multiple taps
        taps = ['includeos/includeos', 'ktr0731/evans']
        for tap in taps:
            brew.tap(
                name={f'Add brew tap {tap}'},
                src=tap,
            )

    '''

    taps = host.fact.brew_taps
    is_tapped = src in taps

    if present:
        if is_tapped:
            host.noop('tap {0} already exists'.format(src))
        else:
            yield 'brew tap {0}'.format(src)
            taps.append(src)

    elif not present:
        if is_tapped:
            yield 'brew untap {0}'.format(src)
            taps.remove(src)
        else:
            host.noop('tap {0} does not exist'.format(src))<|MERGE_RESOLUTION|>--- conflicted
+++ resolved
@@ -83,17 +83,15 @@
     )
 
 
-<<<<<<< HEAD
 def cask_args(host):
     return ('', ' --cask') if new_cask_cli(host.fact.brew_version) else ('cask ', '')
 
 
-@operation(pipeline_facts={
+@operation(
+is_idempotent=False,
+pipeline_facts={
     'brew_version': '',
 })
-=======
-@operation(is_idempotent=False)
->>>>>>> fca18c63
 def cask_upgrade(state=None, host=None):
     '''
     Upgrades all brew casks.
